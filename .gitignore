.venv
<<<<<<< HEAD
./logs
=======
logs/
>>>>>>> 650dcb47
<|MERGE_RESOLUTION|>--- conflicted
+++ resolved
@@ -1,6 +1,2 @@
 .venv
-<<<<<<< HEAD
-./logs
-=======
-logs/
->>>>>>> 650dcb47
+logs/