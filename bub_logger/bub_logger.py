import logging
import logging.config
import os
import json
import yaml
import sys
import traceback
from logging.handlers import RotatingFileHandler, QueueHandler, QueueListener
from queue import Queue
import atexit

def update_docstring(docstring):
    """Decorator to update the docstring of a function."""
    def decorator(func):
        func.__doc__ = docstring
        return func
    return decorator

class BubLogger():
    def __init__(self):
        self.loggers = {}
        # check if the logger is configured, otherwise don't return any loggers
        self.configured = False
        self.queue = Queue()
        self.queue_listener = None
        self.configs = []
        self.config_files = self._find_config_files()

        # register the stop method to be called on exit
        atexit.register(self.stop)

        # Set the global exception handler
        sys.excepthook = self.log_uncaught_exceptions

        # Update the docstring of the load_config method with available configuration files
        # self._update_docstring()

        # initial parent class

    def _find_config_files(self, directory='.'):
        """Find all logging configuration files in the specified directory."""
        config_files = []
        for file in os.listdir(directory):
            if file.endswith('.json') or file.endswith('.yaml') or file.endswith('.yml'):
                config_files.append(os.path.splitext(file)[0])
        return config_files

    def load_configs(self, configs: list[list] = [['logging_console', None, 'DEBUG', None]]):
        """Load multiple logging configurations from a list of configurations.

        Args:
            configs (list[list], optional): List of configurations to load. Each configuration is a list with the following elements:
                - config_file (str): Name of the configuration file to load (without extension).
                - log_file_path (str, optional): Custom path for log files if specified. Defaults to None.
                - log_level (str, optional): Log level to set. Defaults to 'DEBUG'.
                - formatter (str, optional): Formatter to use. Defaults to None.
        """
        for config in configs:
            self.load_config(*config)

    def load_config(self, config_file, log_file_path=None, log_level= 'DEBUG', formatter = None):
        """ Load logging configuration from a file (JSON or YAML) and set log file path if provided and log level.

            Available configuration files:
            {}

            Args:
                config_file (str): Name of the configuration file to load (without extension).
                log_file_path (str, optional): Custom path for log files if specified. Defaults to None.

            Raises:
                FileNotFoundError: If the specified configuration file is not found.
                ValueError: If the configuration file has an invalid format.
        """
        # Find the configuration file with the correct extension
        config_file_with_ext = None
        for ext in ['json', 'yaml', 'yml']:
            file_path = os.path.join(os.path.dirname(__file__),"configs/",f'{config_file}.{ext}')
            if os.path.exists(file_path):
                config_file_with_ext = file_path
                break
        
        if not config_file_with_ext:
            raise FileNotFoundError(f'Configuration file {config_file} not found.')
        
        with open(config_file_with_ext, 'r') as file:
            if config_file_with_ext.endswith('.json'):
                config = json.load(file)
            elif config_file_with_ext.endswith('.yaml') or config_file_with_ext.endswith('.yml'):
                config = yaml.safe_load(file)
            else:
                raise ValueError('Invalid configuration file format.')
        
        # Update the log file path if provided
        if log_file_path:
            for handler in config.get('handlers', {}).values():
                if 'filename' in handler:
                    handler['filename'] = log_file_path
        
        # Update the log level if provided
        # set logger level to debug so that all messages are logged and then set the level of the handlers
        for logger in config.get('loggers', {}).values():
                logger['level'] = logging.getLevelName('DEBUG')
        for handler in config.get('handlers', {}).values():
            handler['level'] = logging.getLevelName(log_level)
            

        # remove the config if it already exists to avoid duplicates and add the new config
        if config in self.configs:
            self.configs.remove(config)

        self.configs.append(config)
        self.apply_configs()

    def merge_configs_and_get_handlers(self, *configs):
        """Merge multiple configurations together and apply them."""
        # empty config to start with
        combined_config = {'version': 1, 'disable_existing_loggers': False, 'formatters': {}, 'handlers': {}, 'loggers': {}}
        # list of actual handlers to add to the queue listener
        actual_handlers = []

        for config in configs:
            # add all formatters to the combined config
            for formatter_name, formatter_config in config.get('formatters', {}).items():
                if formatter_name not in combined_config['formatters']:
                    combined_config['formatters'][formatter_name] = formatter_config
                else:
                    # merge the two formatter configs
                    combined_config['formatters'][formatter_name].update(formatter_config)
            combined_config['formatters'].update(config.get('formatters', {}))

            # Extract actual handlers and remove them from the config
            for handler_name, handler_config in list(config.get('handlers', {}).items()):
                if handler_config['class'] != 'logging.handlers.QueueHandler':
                    actual_handlers.append((handler_name, handler_config))
                else:
                    combined_config['handlers'][handler_name] = handler_config

        # Update loggers, but make sure they only use the QueueHandler
        for logger_name, logger_config in config.get('loggers', {}).items():
            if logger_name not in combined_config['loggers']:
                combined_config['loggers'][logger_name] = logger_config
            else:
                combined_config['loggers'][logger_name]['handlers'].extend(logger_config['handlers'])
                combined_config['loggers'][logger_name]['handlers'] = list(set(combined_config['loggers'][logger_name]['handlers']))
            combined_config['loggers'][logger_name]['handlers'] = ['queue']
            combined_config['loggers'][logger_name]['level'] = min(combined_config['loggers'][logger_name]['level'], logger_config['level'])
            
        # Add the QueueHandler with the actual queue
        if 'queue' not in combined_config['handlers']:
            combined_config['handlers']['queue'] = {
                'class': 'logging.handlers.QueueHandler',
                'queue': self.queue,
                }
        return combined_config, actual_handlers

    def apply_configs(self):
        """Apply all loaded configurations."""
        combined_config, actual_handlers = self.merge_configs_and_get_handlers(*self.configs)

        logging.config.dictConfig(combined_config)

        # Create actual handler instances and start the QueueListener
        handler_instances = []
        for handler_name, handler_config in actual_handlers:
            handler_class_name = handler_config['class'].split('.')[-1]
            if handler_class_name == 'StreamHandler':
                handler_class = logging.StreamHandler
            elif handler_class_name == 'RotatingFileHandler':
                handler_class = RotatingFileHandler
            else:
                raise ValueError(f"Unknown handler class: {handler_class_name}")
            
            handler_instance = handler_class(**{k: v for k, v in handler_config.items() if k not in ['class', 'formatter', 'level']})

            # Set the formatter if specified
            if 'formatter' in handler_config:
                formatter_name = handler_config['formatter']
                formatter_config = combined_config['formatters'][formatter_name]
                formatter = logging.Formatter(formatter_config['format'])
                handler_instance.setFormatter(formatter)
            
            # Set the level if specified
            if 'level' in handler_config:
                handler_instance.setLevel(handler_config['level'])

            handler_instances.append(handler_instance)

<<<<<<< HEAD
            self.queue_listener = QueueListener(self.queue, *handler_instances, respect_handler_level=True)
            self.queue_listener.start()
=======
        if self.queue_listener:
            self.queue_listener.stop()
>>>>>>> 650dcb47

        self.queue_listener = QueueListener(self.queue, *handler_instances, respect_handler_level=True)
        self.queue_listener.start()

        self.configured = True

    def remove_config(self, config_file):
        """
        Remove logging configuration from a file (JSON or YAML).

        Args:
            config_file (str): Name of the configuration file to remove (without extension).

        Raises:
            FileNotFoundError: If the specified configuration file is not found in the loaded configs.
        """
        config_file_with_ext = None
        for ext in ['.json', '.yaml', '.yml']:
            if os.path.exists(config_file + ext):
                config_file_with_ext = config_file + ext
                break

        if not config_file_with_ext:
            raise FileNotFoundError(f"Config file {config_file} not found.")

        config_to_remove = None
        for config in self.configs:
            if config_file_with_ext.endswith('.json'):
                if config.get('handlers', {}).get('file', {}).get('filename') == config_file_with_ext:
                    config_to_remove = config
                    break
            elif config_file_with_ext.endswith('.yaml') or config_file_with_ext.endswith('.yml'):
                if config.get('handlers', {}).get('yaml', {}).get('filename') == config_file_with_ext:
                    config_to_remove = config
                    break

        if config_to_remove:
            self.configs.remove(config_to_remove)
            self.apply_configs()
        else:
            raise FileNotFoundError(f"Config file {config_file} not found in loaded configs.")

    def get_logger(self, name):
        """Get a logger by name, initializing if not already configured."""
        if not self.configured:
            raise RuntimeError("Logging not configured. Please load a config file first.")
        
        if name not in self.loggers:
            self.loggers[name] = logging.getLogger(name)
        
        return self.loggers[name]

    def log_uncaught_exceptions(self, exc_type, exc_value, exc_traceback):
        """Log uncaught exceptions with traceback."""
        logger = self.get_logger('uncaught_exceptions')
        if issubclass(exc_type, KeyboardInterrupt):
            # Allow KeyboardInterrupt to exit silently
            sys.__excepthook__(exc_type, exc_value, exc_traceback)
            return
        logger.critical("Uncaught exception", exc_info=(exc_type, exc_value, exc_traceback))

    def stop(self):
        """Stop the queue listener."""
        if self.queue_listener:
            self.queue_listener.stop()

    def _update_docstring(self):
        """Update the docstring of the load_config method with available configuration files."""
        available_configs = '\n        '.join(self.config_files)
        docstring = f"""
        Load logging configuration from a file (JSON or YAML) and set log file path if provided.

        Available configuration files: 
        {available_configs}

        Args:
            config_file (str): Name of the configuration file to load (without extension).
            log_file_path (str, optional): Custom path for log files if specified.

        Raises:
            FileNotFoundError: If the specified configuration file is not found.
            ValueError: If the configuration file has an invalid format.
        """
        self.load_config = update_docstring(docstring)(self.load_config)


bub_logger = BubLogger()

if __name__ == '__main__':
    __name__ = 'bub_logger'
    log_dir = os.path.join(os.path.dirname(os.path.dirname(__file__)), 'logs')
    os.makedirs(log_dir, exist_ok=True)
    log_file_path = os.path.join(log_dir, 'test.log')
    bub_logger.load_config('logging_file', log_file_path=log_file_path, log_level='CRITICAL')
    bub_logger.load_config('logging_console', log_level='CRITICAL')
    logger = bub_logger.get_logger(__name__)
    logger.debug('Test debug message')
    logger.info('Test info message')
    logger.warning('Test warning message')
    logger.error('Test error message')
    logger.critical('Test critical message')
    logger.error('error two')
    raise ValueError('Test exception')<|MERGE_RESOLUTION|>--- conflicted
+++ resolved
@@ -186,13 +186,8 @@
 
             handler_instances.append(handler_instance)
 
-<<<<<<< HEAD
-            self.queue_listener = QueueListener(self.queue, *handler_instances, respect_handler_level=True)
-            self.queue_listener.start()
-=======
         if self.queue_listener:
             self.queue_listener.stop()
->>>>>>> 650dcb47
 
         self.queue_listener = QueueListener(self.queue, *handler_instances, respect_handler_level=True)
         self.queue_listener.start()
